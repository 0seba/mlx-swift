--- conflicted
+++ resolved
@@ -107,11 +107,7 @@
                 .headerSearchPath("json/single_include/nlohmann"),
                 .headerSearchPath("fmt/include"),
 
-<<<<<<< HEAD
-                
-=======
                 .define("MLX_USE_ACCELERATE"),
->>>>>>> 974e722b
                 .define("ACCELERATE_NEW_LAPACK"),
                 .define("_METAL_"),
                 .define("SWIFTPM_BUNDLE", to: "\"mlx-swift_Cmlx\""),
